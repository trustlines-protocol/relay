--- conflicted
+++ resolved
@@ -497,21 +497,14 @@
 |transactionId|string|Transaction hash|
 
 Following additional attributes for `TrustlineUpdate` and `TrustlineUpdateRequest` events:
-<<<<<<< HEAD
-|Attribute|Type|Description|
-|---------|----|-----------|
-|given|string|Proposed or accepted amount `from -> to`|
-|received|string|Proposed or accepted amount `to -> from`|
-|interestRateGiven|string|Proposed or accepted rate of interests `from -> to`|
-|interestRateReceived|string|Proposed or accepted rate of interests `to -> from`|
-=======
-
-| Attribute | Type   | Description                              |
-|-----------|--------|------------------------------------------|
-| given     | string | Proposed or accepted amount `from -> to` |
-| received  | string | Proposed or accepted amount `to -> from` |
-|           |        |                                          |
->>>>>>> 73c4c75a
+
+| Attribute            | Type   | Description                                        |
+|----------------------|--------|----------------------------------------------------|
+| given                | string | Proposed or accepted amount `from -> to`           |
+| received             | string | Proposed or accepted amount `to -> from`           |
+| interestRateGiven    | string | Proposed or accepted rate of interests `from -> to`|
+| interestRateReceived | string | Proposed or accepted rate of interests `to -> from`|
+|                      |        |                                                    |
 
 Following additional attributes for `Transfer` events:
 
@@ -596,21 +589,14 @@
 |transactionId|string|Transaction hash|
 
 Following additional attributes for `TrustlineUpdate` and `TrustlineUpdateRequest` events:
-<<<<<<< HEAD
-|Attribute|Type|Description|
-|---------|----|-----------|
-|given|string|Proposed or accepted amount `from -> to`|
-|received|string|Proposed or accepted amount `to -> from`|
-|interestRateGiven|string|Proposed or accepted rate of interests `from -> to`|
-|interestRateReceived|string|Proposed or accepted rate of interests `to -> from`|
-=======
-
-| Attribute | Type   | Description                              |
-|-----------|--------|------------------------------------------|
-| given     | string | Proposed or accepted amount `from -> to` |
-| received  | string | Proposed or accepted amount `to -> from` |
-|           |        |                                          |
->>>>>>> 73c4c75a
+
+| Attribute            | Type   | Description                                        |
+|----------------------|--------|----------------------------------------------------|
+| given                | string | Proposed or accepted amount `from -> to`           |
+| received             | string | Proposed or accepted amount `to -> from`           |
+| interestRateGiven    | string | Proposed or accepted rate of interests `from -> to`|
+| interestRateReceived | string | Proposed or accepted rate of interests `to -> from`|
+|                      |        |                                                    |
 
 Following additional attributes for `Transfer` events:
 
@@ -694,20 +680,14 @@
 |transactionId|string|Transaction hash|
 
 Following additional attributes for `TrustlineUpdate` and `TrustlineUpdateRequest` events:
-<<<<<<< HEAD
-|Attribute|Type|Description|
-|---------|----|-----------|
-|given|string|Proposed or accepted amount `from -> to`|
-|received|string|Proposed or accepted amount `to -> from`|
-|interestRateGiven|string|Proposed or accepted rate of interests `from -> to`|
-|interestRateReceived|string|Proposed or accepted rate of interests `to -> from`|
-=======
-
-| Attribute | Type   | Description                              |
-|-----------|--------|------------------------------------------|
-| given     | string | Proposed or accepted amount `from -> to` |
-| received  | string | Proposed or accepted amount `to -> from` |
->>>>>>> 73c4c75a
+
+| Attribute            | Type   | Description                                        |
+|----------------------|--------|----------------------------------------------------|
+| given                | string | Proposed or accepted amount `from -> to`           |
+| received             | string | Proposed or accepted amount `to -> from`           |
+| interestRateGiven    | string | Proposed or accepted rate of interests `from -> to`|
+| interestRateReceived | string | Proposed or accepted rate of interests `to -> from`|
+|                      |        |                                                    |
 
 Following additional attributes for `Transfer` events:
 
