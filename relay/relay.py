import json
import logging
import os
import sys
from collections import defaultdict
from copy import deepcopy
from typing import Dict, Iterable, List  # noqa: F401

import gevent
from eth_utils import is_checksum_address, to_checksum_address
from gevent import sleep
from sqlalchemy import create_engine
from web3 import Web3, RPCProvider

from .blockchain.exchange_proxy import ExchangeProxy
from .blockchain.currency_network_proxy import CurrencyNetworkProxy
from .blockchain.node import Node
from .blockchain.token_proxy import TokenProxy
from .blockchain.unw_eth_proxy import UnwEthProxy
from .network_graph.graph import CurrencyNetworkGraph
from .exchange.orderbook import OrderBookGreenlet
from .logger import get_logger
from .streams import Subject, MessagingSubject
from .events import NetworkBalanceEvent, BalanceEvent

logger = get_logger('relay', logging.DEBUG)


class TrustlinesRelay:

    def __init__(self):
        self.currency_network_proxies = {}  # type: Dict[str, CurrencyNetworkProxy]
        self.currency_network_graphs = {}  # type: Dict[str, CurrencyNetworkGraph]
        self.subjects = defaultdict(Subject)
        self.messaging = defaultdict(MessagingSubject)
        self.config = {}
        self.contracts = {}
        self.node = None  # type: Node
        self._web3 = None
        self.orderbook = None  # type: OrderBookGreenlet
        self.unw_eth_proxies = {}  # type: Dict[str, UnwEthProxy]
        self.token_proxies = {}  # type: Dict[str, TokenProxy]

    @property
    def networks(self) -> Iterable[str]:
        return self.currency_network_proxies.keys()

    @property
    def exchanges(self) -> Iterable[str]:
        return self.orderbook.exchange_addresses

    @property
<<<<<<< HEAD
    def unw_eth(self) -> Iterable[str]:
        return list(self.unw_eth_proxies)

    @property
    def tokens(self) -> Iterable[str]:
        return list(self.token_proxies)
=======
    def enable_ether_faucet(self) -> bool:
        return self.config.get('enableEtherFaucet', False)

    @property
    def event_query_timeout(self) -> int:
        return self.config.get('eventQueryTimeout', 20)
>>>>>>> c1e09e59

    def is_currency_network(self, address: str) -> bool:
        return address in self.networks

    def is_trusted_token(self, address: str) -> bool:
        return address in self.tokens or address in self.unw_eth

    def start(self):
        self._load_config()
        self._load_contracts()
        self._load_orderbook()
        logger.info('using RPCProvider with parameters {}'.format(self.config['rpc']))
        self._web3 = Web3(
            RPCProvider(
                self.config['rpc']['host'],
                self.config['rpc']['port'],
                ssl=self.config['rpc']['ssl']
            )
        )
        self.node = Node(self._web3)
        self._start_listen_on_new_addresses()

    def new_network(self, address: str) -> None:
        assert is_checksum_address(address)
        if address in self.networks:
            return
        logger.info('New network: {}'.format(address))
        self.currency_network_graphs[address] = CurrencyNetworkGraph(100)
        self.currency_network_proxies[address] = CurrencyNetworkProxy(self._web3,
                                                                      self.contracts['CurrencyNetwork']['abi'],
                                                                      address)
        self._start_listen_network(address)

    def new_exchange(self, address: str) -> None:
        assert is_checksum_address(address)
        if address not in self.exchanges:
            logger.info('New Exchange contract: {}'.format(address))
            self.orderbook.add_exchange(ExchangeProxy(self._web3,
                                                      self.contracts['Exchange']['abi'],
                                                      self.contracts['Token']['abi'],
                                                      address,
                                                      self))

    def new_unw_eth(self, address: str) -> None:
        assert is_checksum_address(address)
        if address not in self.unw_eth:
            logger.info('New Unwrap ETH contract: {}'.format(address))
            self.unw_eth_proxies[address] = UnwEthProxy(self._web3,
                                                        self.contracts['UnwEth']['abi'],
                                                        address)

    def new_token(self, address: str) -> None:
        assert is_checksum_address(address)
        if address not in self.tokens:
            logger.info('New Token contract: {}'.format(address))
            self.token_proxies[address] = TokenProxy(self._web3,
                                                     self.contracts['Token']['abi'],
                                                     address)

    def get_networks_of_user(self, user_address: str) -> List[str]:
        assert is_checksum_address(user_address)
        networks_of_user = []  # type: List[str]
        for network_address in self.networks:
            if user_address in self.currency_network_graphs[network_address].users:
                networks_of_user.append(network_address)
        return networks_of_user

    def _load_config(self):
        with open('config.json') as data_file:
            self.config = json.load(data_file)

    def _load_contracts(self):
        with open(os.path.join(sys.prefix, 'trustlines-contracts', 'build', 'contracts.json')) as data_file:
            self.contracts = json.load(data_file)

    def _load_orderbook(self):
        self.orderbook = OrderBookGreenlet()
        self.orderbook.connect_db(create_engine('sqlite:///:memory:'))
        self.orderbook.start()

    def _load_addresses(self):
        with open('addresses.json') as data_file:
            try:
                addresses = json.load(data_file)
            except json.decoder.JSONDecodeError as e:
                logger.error('Could not read addresses.json:' + str(e))
                return
        for address in addresses['networks']:
            self.new_network(to_checksum_address(address))
        self.new_exchange(to_checksum_address(addresses['exchange']))
        self.new_unw_eth(to_checksum_address(addresses['unwEth']))

    def _start_listen_network(self, address):
        assert is_checksum_address(address)
        graph = self.currency_network_graphs[address]
        proxy = self.currency_network_proxies[address]
        proxy.start_listen_on_full_sync(_create_on_full_sync(graph), self.config.get('syncInterval', 300))
        proxy.start_listen_on_balance(self._on_balance_update)
        proxy.start_listen_on_creditline(self._on_creditline_update)
        proxy.start_listen_on_trustline(self._on_trustline_update)
        proxy.start_listen_on_transfer(self._on_transfer)
        proxy.start_listen_on_creditline_request(self._on_creditline_request)
        proxy.start_listen_on_trustline_request(self._on_trustline_request)

    def _start_listen_on_new_addresses(self):
        def listen():
            while True:
                try:
                    self._load_addresses()
                except Exception:
                    logger.critical("Error while loading addresses", exc_info=sys.exc_info())
                sleep(self.config.get('updateNetworksInterval', 120))

        gevent.Greenlet.spawn(listen)

    def _on_balance_update(self, balance_update_event):
        graph = self.currency_network_graphs[balance_update_event.network_address]
        graph.update_balance(balance_update_event.from_,
                             balance_update_event.to,
                             balance_update_event.value)
        self._publish_balance_event(balance_update_event.from_, balance_update_event.to,
                                    balance_update_event.network_address)
        self._publish_balance_event(balance_update_event.to, balance_update_event.from_,
                                    balance_update_event.network_address)
        self._publish_network_balance_event(balance_update_event.from_, balance_update_event.network_address)
        self._publish_network_balance_event(balance_update_event.to, balance_update_event.network_address)

    def _on_creditline_update(self, creditline_update_event):
        graph = self.currency_network_graphs[creditline_update_event.network_address]
        graph.update_creditline(creditline_update_event.from_,
                                creditline_update_event.to,
                                creditline_update_event.value)
        self._publish_blockchain_event(creditline_update_event)
        self._publish_balance_event(creditline_update_event.from_, creditline_update_event.to,
                                    creditline_update_event.network_address)
        self._publish_balance_event(creditline_update_event.to, creditline_update_event.from_,
                                    creditline_update_event.network_address)
        self._publish_network_balance_event(creditline_update_event.from_, creditline_update_event.network_address)
        self._publish_network_balance_event(creditline_update_event.to, creditline_update_event.network_address)

    def _on_transfer(self, transfer_event):
        self._publish_blockchain_event(transfer_event)

    def _on_creditline_request(self, creditline_request_event):
        self._publish_blockchain_event(creditline_request_event)

    def _on_trustline_request(self, trustline_request_event):
        self._publish_blockchain_event(trustline_request_event)

    def _on_trustline_update(self, trustline_update_event):
        graph = self.currency_network_graphs[trustline_update_event.network_address]
        graph.update_trustline(trustline_update_event.from_,
                               trustline_update_event.to,
                               trustline_update_event.given,
                               trustline_update_event.received,
                               )
        self._publish_blockchain_event(trustline_update_event)
        self._publish_balance_event(trustline_update_event.from_, trustline_update_event.to,
                                    trustline_update_event.network_address)
        self._publish_balance_event(trustline_update_event.to, trustline_update_event.from_,
                                    trustline_update_event.network_address)
        self._publish_network_balance_event(trustline_update_event.from_, trustline_update_event.network_address)
        self._publish_network_balance_event(trustline_update_event.to, trustline_update_event.network_address)

    def _publish_blockchain_event(self, event):
        event2 = deepcopy(event)
        event.user = event.from_
        event2.user = event2.to
        self._publish_user_event(event)
        self._publish_user_event(event2)

    def _publish_user_event(self, event):
        assert event.user is not None
        self.subjects[event.user].publish(event)

    def _publish_network_balance_event(self, user, network_address):
        graph = self.currency_network_graphs[network_address]
        summary = graph.get_account_sum(user)
        self._publish_user_event(NetworkBalanceEvent(network_address, user, summary))

    def _publish_balance_event(self, from_, to, network_address):
        graph = self.currency_network_graphs[network_address]
        summary = graph.get_account_sum(from_, to)
        self._publish_user_event(BalanceEvent(network_address, from_, to, summary))


def _create_on_full_sync(graph):
    def update_community(graph_rep):
        graph.gen_network(graph_rep)

    return update_community<|MERGE_RESOLUTION|>--- conflicted
+++ resolved
@@ -50,21 +50,20 @@
         return self.orderbook.exchange_addresses
 
     @property
-<<<<<<< HEAD
     def unw_eth(self) -> Iterable[str]:
         return list(self.unw_eth_proxies)
 
     @property
     def tokens(self) -> Iterable[str]:
         return list(self.token_proxies)
-=======
+
+    @property
     def enable_ether_faucet(self) -> bool:
         return self.config.get('enableEtherFaucet', False)
 
     @property
     def event_query_timeout(self) -> int:
         return self.config.get('eventQueryTimeout', 20)
->>>>>>> c1e09e59
 
     def is_currency_network(self, address: str) -> bool:
         return address in self.networks
