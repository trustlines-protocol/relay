--- conflicted
+++ resolved
@@ -1,4 +1,8 @@
-from tldeploy.identity import MetaTransaction, Delegator, UnexpectedIdentityContractException
+from tldeploy.identity import (
+    MetaTransaction,
+    Delegator,
+    UnexpectedIdentityContractException,
+)
 from tldeploy.core import deploy_identity
 
 
@@ -12,16 +16,12 @@
         )
 
     def send_signed_meta_transaction(self, signed_meta_transaction: MetaTransaction):
-<<<<<<< HEAD
-        if self.delegator.validate_meta_transaction(signed_meta_transaction):
-=======
         try:
             valid = self.delegator.validate_meta_transaction(signed_meta_transaction)
         except UnexpectedIdentityContractException as e:
             raise InvalidIdentityContractException(e)
 
         if valid:
->>>>>>> 301a6fa1
             return self.delegator.send_signed_meta_transaction(signed_meta_transaction)
         else:
             raise InvalidMetaTransactionException
