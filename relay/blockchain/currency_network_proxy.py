import logging
import socket
from collections import namedtuple
from typing import List, Dict
import functools
import itertools

import gevent

import relay.concurrency_utils as concurrency_utils
from .proxy import Proxy, reconnect_interval, sorted_events
from relay.logger import get_logger
from web3.exceptions import BadFunctionCallOutput, ValidationError, MismatchedABI
<<<<<<< HEAD
=======

>>>>>>> 73c4c75a

from .events import BlockchainEvent
from .currency_network_events import (
    CurrencyNetworkEvent,
    TrustlineUpdateEventType,
    TrustlineRequestEventType,
    BalanceUpdateEventType,
    TransferEventType,
    from_to_types,
    event_builders,
    standard_event_types
)


class Trustline(namedtuple('Trustline',
                           ['address', 'creditline_ab', 'creditline_ba', 'interest_ab', 'interest_ba',
                            'fees_outstanding_a', 'fees_outstanding_b', 'm_time', 'balance_ab'])):
    __slots__ = ()

    def __new__(cls, address, creditline_ab=0, creditline_ba=0, interest_ab=0, interest_ba=0, fees_outstanding_a=0,
                fees_outstanding_b=0, m_time=0, balance_ab=0):
        return super(Trustline, cls).__new__(cls, address, creditline_ab, creditline_ba, interest_ab, interest_ba,
                                             fees_outstanding_a, fees_outstanding_b, m_time, balance_ab)


logger = get_logger('currency network', logging.DEBUG)


class CurrencyNetworkProxy(Proxy):

    event_builders = event_builders
    event_types = list(event_builders.keys())

    standard_event_types = standard_event_types

    def __init__(self, web3, abi, address: str) -> None:
        super().__init__(web3, abi, address)
<<<<<<< HEAD
        self.name = self._proxy.call().name().strip('\0')  # type: str
        self.decimals = self._proxy.call().decimals()  # typ: str
        self.symbol = self._proxy.call().symbol().strip('\0')  # type: str
        try:
            self.capacity_imbalance_fee_divisor = self._proxy.functions.capacityImbalanceFeeDivisor().call()
        except (BadFunctionCallOutput, ValidationError, MismatchedABI) as e:
            self.capacity_imbalance_fee_divisor = 100

        try:
            self.default_interest_rate = self._proxy.functions.defaultInterestRate().call()
        except (BadFunctionCallOutput, ValidationError, MismatchedABI) as e:
            self.default_interest_rate = 0

        try:
            self.custom_interests = self._proxy.functions.customInterests().call()
        except (BadFunctionCallOutput, ValidationError, MismatchedABI) as e:
            self.custom_interests = False

        try:
            self.prevent_mediator_interests = self._proxy.functions.preventMediatorInterests().call()
        except (BadFunctionCallOutput, ValidationError, MismatchedABI) as e:
            self.prevent_mediator_interests = False
        self.interest_rate_decimals = 2  # Fixed for now, see contracts
=======
        self.name: str = self._proxy.functions.name().call().strip('\0')
        self.decimals: int = self._proxy.functions.decimals().call()
        self.symbol: str = self._proxy.functions.symbol().call().strip('\0')
        try:
            self.capacityImbalanceFeeDivisor = self._proxy.functions.capacityImbalanceFeeDivisor().call()
        except (BadFunctionCallOutput, ValidationError, MismatchedABI) as e:
            self.capacityImbalanceFeeDivisor = 100
>>>>>>> 73c4c75a

    @property
    def users(self) -> List[str]:
        return list(self._proxy.functions.getUsers().call())

    @property
    def num_users(self) -> int:
        return len(self.users)

    def friends(self, user_address: str) -> List[str]:
        return list(self._proxy.functions.getFriends(user_address).call())

    def account(self, a_address: str, b_address: str):
        return self._proxy.functions.getAccount(a_address, b_address).call()

    def spendable(self, a_address: str):
        return self._proxy.functions.spendable(a_address).call()

    def spendableTo(self, a_address: str, b_address: str):
        return self._proxy.functions.spendableTo(a_address, b_address).call()

    def gen_graph_representation(self) -> Dict[str, List[Trustline]]:
        """Returns the trustlines network as a dict address -> list of Friendships"""
        result = {}
        for user in self.users:
            list = []
            for friend in self.friends(user):
                if user < friend:
                    (creditline_ab,
                     creditline_ba,
                     interest_ab,
                     interest_ba,
                     fees_outstanding_a,
                     fees_outstanding_b,
                     mtime,
                     balance_ab) = self.account(user, friend)
                    list.append(Trustline(friend,
                                          creditline_ab,
                                          creditline_ba,
                                          interest_ab,
                                          interest_ba,
                                          fees_outstanding_a,
                                          fees_outstanding_b,
                                          mtime,
                                          balance_ab))
            result[user] = list
        return result

    def start_listen_on_full_sync(self, function, sync_interval: float):
        def sync():
            while True:
                try:
                    function(self.gen_graph_representation())
                    gevent.sleep(sync_interval)
                except socket.timeout as err:
                    logger.warning('Full sync failed because of timeout, try again: ' + str(err))
                    gevent.sleep(reconnect_interval)
                except socket.error as err:
                    logger.warning('Full sync failed because of error, try again: ' + str(err))
                    gevent.sleep(reconnect_interval)

        gevent.Greenlet.spawn(sync)

    def start_listen_on_balance(self, on_balance) -> None:
        def log(log_entry):
            on_balance(self._build_event(log_entry))
        self.start_listen_on(BalanceUpdateEventType, log)

    def start_listen_on_trustline(self, on_trustline_change) -> None:
        def log_trustline(log_entry):
            on_trustline_change(self._build_event(log_entry))

        self.start_listen_on(TrustlineUpdateEventType, log_trustline)

    def start_listen_on_trustline_request(self, on_trustline_request) -> None:
        def log_trustline_request(log_entry):
            on_trustline_request(self._build_event(log_entry))

        self.start_listen_on(TrustlineRequestEventType, log_trustline_request)

    def start_listen_on_transfer(self, on_transfer) -> None:
        def log(log_entry):
            on_transfer(self._build_event(log_entry))
        self.start_listen_on(TransferEventType, log)

    def get_network_events(self,
                           event_name: str,
                           user_address: str=None,
                           from_block: int=0,
                           timeout: float = None
                           ) -> List[BlockchainEvent]:
        logger.debug("get_network_events: event_name=%s user_address=%s from_block=%s",
                     event_name,
                     user_address,
                     from_block)
        if user_address is None:
            queries = [functools.partial(self.get_events, event_name, from_block=from_block)]
            events = concurrency_utils.joinall(queries, timeout=timeout)
        else:

            filter1 = {from_to_types[event_name][0]: user_address}
            filter2 = {from_to_types[event_name][1]: user_address}

            queries = [
                functools.partial(self.get_events, event_name, filter1, from_block),
                functools.partial(self.get_events, event_name, filter2, from_block)
            ]
            results = concurrency_utils.joinall(queries, timeout=timeout)

            events = list(itertools.chain.from_iterable(results))

            for event in events:
                if isinstance(event, CurrencyNetworkEvent):
                    event.user = user_address
                else:
                    raise ValueError('Expected a CurrencyNetworkEvent')
        return sorted_events(events)

    def get_all_network_events(self,
                               user_address: str = None,
                               from_block: int = 0,
                               timeout: float = None
                               ) -> List[BlockchainEvent]:
        queries = [functools.partial(self.get_network_events,
                                     type,
                                     user_address=user_address,
                                     from_block=from_block) for type in self.standard_event_types]
        results = concurrency_utils.joinall(queries, timeout=timeout)
        return sorted_events(list(itertools.chain.from_iterable(results)))

    def estimate_gas_for_transfer(self, sender, receiver, value, max_fee, path):
        return self._proxy.estimateGas({'from': sender}).transfer(receiver, value, max_fee, path)

    def estimate_gas_for_payment_path(self, payment_path):
        """estimate gas for doing a transfer for the given payment_path"""
        if not payment_path.path:
            return 0
        source = payment_path.path[0]
        target = payment_path.path[-1]
        return self._proxy.estimateGas({'from': source}).transfer(target,
                                                                  payment_path.value,
                                                                  payment_path.fee,
                                                                  payment_path.path[1:])<|MERGE_RESOLUTION|>--- conflicted
+++ resolved
@@ -11,10 +11,6 @@
 from .proxy import Proxy, reconnect_interval, sorted_events
 from relay.logger import get_logger
 from web3.exceptions import BadFunctionCallOutput, ValidationError, MismatchedABI
-<<<<<<< HEAD
-=======
-
->>>>>>> 73c4c75a
 
 from .events import BlockchainEvent
 from .currency_network_events import (
@@ -52,39 +48,29 @@
 
     def __init__(self, web3, abi, address: str) -> None:
         super().__init__(web3, abi, address)
-<<<<<<< HEAD
-        self.name = self._proxy.call().name().strip('\0')  # type: str
-        self.decimals = self._proxy.call().decimals()  # typ: str
-        self.symbol = self._proxy.call().symbol().strip('\0')  # type: str
-        try:
-            self.capacity_imbalance_fee_divisor = self._proxy.functions.capacityImbalanceFeeDivisor().call()
-        except (BadFunctionCallOutput, ValidationError, MismatchedABI) as e:
-            self.capacity_imbalance_fee_divisor = 100
-
-        try:
-            self.default_interest_rate = self._proxy.functions.defaultInterestRate().call()
-        except (BadFunctionCallOutput, ValidationError, MismatchedABI) as e:
-            self.default_interest_rate = 0
-
-        try:
-            self.custom_interests = self._proxy.functions.customInterests().call()
-        except (BadFunctionCallOutput, ValidationError, MismatchedABI) as e:
-            self.custom_interests = False
-
-        try:
-            self.prevent_mediator_interests = self._proxy.functions.preventMediatorInterests().call()
-        except (BadFunctionCallOutput, ValidationError, MismatchedABI) as e:
-            self.prevent_mediator_interests = False
-        self.interest_rate_decimals = 2  # Fixed for now, see contracts
-=======
         self.name: str = self._proxy.functions.name().call().strip('\0')
         self.decimals: int = self._proxy.functions.decimals().call()
         self.symbol: str = self._proxy.functions.symbol().call().strip('\0')
         try:
-            self.capacityImbalanceFeeDivisor = self._proxy.functions.capacityImbalanceFeeDivisor().call()
-        except (BadFunctionCallOutput, ValidationError, MismatchedABI) as e:
-            self.capacityImbalanceFeeDivisor = 100
->>>>>>> 73c4c75a
+            self.capacity_imbalance_fee_divisor = self._proxy.functions.capacityImbalanceFeeDivisor().call()
+        except (BadFunctionCallOutput, ValidationError, MismatchedABI) as e:
+            self.capacity_imbalance_fee_divisor = 100
+
+        try:
+            self.default_interest_rate = self._proxy.functions.defaultInterestRate().call()
+        except (BadFunctionCallOutput, ValidationError, MismatchedABI) as e:
+            self.default_interest_rate = 0
+
+        try:
+            self.custom_interests = self._proxy.functions.customInterests().call()
+        except (BadFunctionCallOutput, ValidationError, MismatchedABI) as e:
+            self.custom_interests = False
+
+        try:
+            self.prevent_mediator_interests = self._proxy.functions.preventMediatorInterests().call()
+        except (BadFunctionCallOutput, ValidationError, MismatchedABI) as e:
+            self.prevent_mediator_interests = False
+        self.interest_rate_decimals = 2  # Fixed for now, see contracts
 
     @property
     def users(self) -> List[str]:
