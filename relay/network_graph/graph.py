--- conflicted
+++ resolved
@@ -247,7 +247,6 @@
         account.creditline = creditline_given
         account.reverse_creditline = creditline_received
 
-<<<<<<< HEAD
         if interest_rate_given is not None:
             account.interest = interest_rate_given
         elif self.custom_interests:
@@ -263,18 +262,14 @@
         elif self.has_interests:
             raise RuntimeError('No timestamp was given. When using interests a timestamp is mandatory')
 
-    def update_balance(self, a: str, b: str, balance: int, timestamp: int = None):
-        """to update the balance, used to react on changes on the blockchain
-        the last modification time of the balance is also updated to keep track of the interests"""
-=======
     def get_balance(self, a, b):
         if not self.graph.has_edge(a, b):
             return 0
         return Account(self.graph[a][b], a, b).balance
 
-    def update_balance(self, a, b, balance):
-        """to update the balance, used to react on changes on the blockchain"""
->>>>>>> 73c4c75a
+    def update_balance(self, a: str, b: str, balance: int, timestamp: int = None):
+        """to update the balance, used to react on changes on the blockchain
+        the last modification time of the balance is also updated to keep track of the interests"""
         if not self.graph.has_edge(a, b):
             self.graph.add_edge(a,
                                 b,
