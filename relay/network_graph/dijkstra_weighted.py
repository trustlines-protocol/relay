from heapq import heappush, heappop
from itertools import count

import networkx as nx
import math

<<<<<<< HEAD
from .interests import balance_with_interest_estimation
from relay.network_graph.graph_constants import (
    creditline_ab,
    creditline_ba,
)
=======
from typing import List
import attr
>>>>>>> 73c4c75a


def find_path(G, source, target, get_fee, value, max_hops=None, max_fees=None, ignore=None):
    G_adj = G.adj

    paths = {source: [source]}  # dictionary of paths

    push = heappush
    pop = heappop
    dist = {}  # dictionary of final distances
    dist_hop = {}  # dictionary of final distances in terms of hops
    seen = {source: value}
    c = count()
    fringe = []  # use heapq with (distance,label) tuples
    push(fringe, (0, value, next(c), source))
    while fringe:
        (n, d, _, v) = pop(fringe)
        if v in dist:
            continue  # already searched this node.
        if v == ignore:
            continue
        dist[v] = d
        dist_hop[v] = n
        if v == target:
            break

        for u, e in G_adj[v].items():
            cost = get_fee(v, u, e, d)  # fee of transferring from u to v
            if cost is None:
                continue
            vu_dist = d + cost
            if max_fees is not None:
                if vu_dist - value > max_fees:
                    continue
            if max_hops is not None:
                if n + 1 > max_hops:
                    continue
            if u in dist:
                if (n+1, vu_dist) < (dist_hop[u], dist[u]):
                    raise ValueError('Contradictory paths found:',
                                     'negative weights?')
            elif u not in seen or vu_dist < seen[u]:
                seen[u] = vu_dist
                push(fringe, (n+1, vu_dist, next(c), u))
                paths[u] = paths[v] + [u]
    try:
        return (dist[target]-value, paths[target])  # cost is the total fee, not the actual amount to be transfered
    except KeyError:
        raise nx.NetworkXNoPath(
            "node %s not reachable from %s" % (source, target))


def find_maximum_capacity_path(G, source, target, max_hops=None):
    """
    The logic is the same as dijkstra's Algorithm
    We visit nodes with the maximum capacity until we reach the destination.
    At this point we are sure it is the maximum capacity path since every path
    already have a smaller capacity and the capacity can only decrease.
    """
    G_adj = G.adj
    push = heappush
    pop = heappop

    paths = {source: [source]}  # dictionary of paths
    capacity = {}  # dictionary of capacities
    seen = {}  # final dictionnaries of capacities
    c = count()
    fringe = []  # use heapq with (distance,label) tuples

    def get_capacity(u, v, data):  # gets the capacity from u to v
        balance_with_interest = balance_with_interest_estimation(data)
        if (u < v):
            return data[creditline_ba] + balance_with_interest
        return data[creditline_ab] - balance_with_interest

    capacity[source] = math.inf
    paths[source] = [source]
    push(fringe, (-math.inf, next(c), source, 0))  # (-capacity, counter, node, hops)
    # We use -capacity because we want the vertex with max capacity

    while fringe:
        (capa, _, u, n) = pop(fringe)
        capa = -capa  # revert the capacity of a vertex to its original meaning
        if u in seen:
            continue  # already searched this node.
        seen[u] = capa
        if u == target:
            break

        for v, e in G_adj[u].items():
            if v in seen:
                continue
            if max_hops is not None:
                if n+1 > max_hops:
                    continue
            else:
                min_cap = min(capacity[u], get_capacity(u, v, e))
                if (v not in capacity) or (v in capacity and capacity[v] < min_cap):
                    capacity[v] = min_cap
                    paths[v] = paths[u]+[v]
                    push(fringe, (-capacity[v], next(c), v, n+1))

    try:
        capacities = []
        u = source

        for v in paths[target][1:]:
            if u < v:
                capacity = get_capacity(u, v, G[u][v])
            else:
                capacity = get_capacity(u, v, G[v][u])

            capacities.append(capacity)
            u = v

        return (seen[target], paths[target], capacities)
        # first element is the total capacity of the path not transferable amount
    except KeyError:
        raise nx.NetworkXNoPath(
            "node %s not reachable from %s" % (source, target))


def get_balance(G, a, b):
    """return the balance as seen by a"""
    balance = G[a][b]['balance_ab']
    if a < b:
        return balance
    else:
        return -balance


def find_path_triangulation(G, source, target_reduce, target_increase, get_fee, value, max_hops=None, max_fees=None):
    """
    target_reduce is the node we want to reduce our credit with
    target_increase is the node which will result with an increased debt
    source will owe less to target_reduce and target_increase will owe more to source
    must return a path and the total fee of that path
    to be called in the right order with source as source and target as target, contrary to find_path
    value must be >0
    """
    def get_fee_wrapper(b, a, value):
        # used to get the data from the graph in the right order and query the fees
        fee = get_fee(b, a, G[b][a], value)
        if fee is None:
            raise nx.NetworkXNoPath("node %s not reachable from %s" % (a, b))
        return fee

<<<<<<< HEAD
    def verify_balance_greater_than_value(a, b, value):
        # used to verify that we reduce the amount source owes to target_reduce and do not misuse the function
        if a < b:
            return -balance_with_interest_estimation(G[a][b]) >= value
        else:
            return balance_with_interest_estimation(G[b][a]) >= value

    # verification that the funtion is used properly
=======
    # verification that the function is used properly
>>>>>>> 73c4c75a
    if value <= 0:
        raise ValueError('This value cannot be handled yet : %d' % value)
    elif get_balance(G, target_reduce, source) < value:
        raise nx.NetworkXNoPath(
            f"The balance of target_reduce is lower than value {value}")

    G_adj = G.adj
    neighbors = [x[0] for x in G_adj[source].items()]

    if target_reduce not in neighbors:
        raise nx.NetworkXNoPath(
            "node %s not a neighbor of %s" % (target_reduce, source))
    if target_increase not in neighbors:
        raise nx.NetworkXNoPath(
            "node %s not a neighbor of %s" % (target_increase, source))
    if target_increase == target_reduce:
        raise ValueError("target_increase is equal target_reduce: %s" % target_increase)

    first_fee = get_fee_wrapper(source, target_reduce, value)

    if max_hops is not None:
        max_hops -= 2

    intermediary_fee, intermediary_path = find_path(G, target_reduce, target_increase,
                                                    get_fee, value+first_fee, max_hops, max_fees, source)

    last_fee = get_fee_wrapper(target_increase, source, value+intermediary_fee+first_fee)

    final_fee = last_fee + intermediary_fee + first_fee

    if max_fees is not None and final_fee > max_fees:
        raise nx.NetworkXNoPath(
            "operation impossible due to fees: %d with max_fees: %d" % (final_fee, max_fees))
    return (final_fee, list(reversed([source] + intermediary_path + [source])))


@attr.s(auto_attribs=True)
class PaymentPath:
    fee: int
    path: List
    value: int
    estimated_gas: int = attr.ib(default=None)


def find_possible_path_triangulations(G, source, target_reduce, get_fee, value, max_hops=None, max_fees=None):
    """find ways to reduce sources' debt with it's neighbor target_reduce by value.

    source will have an increased debt to another neighbor
    This function returns a list of possible payment paths.
    """
    triangulations = []
    neighbors = {x[0] for x in G.adj[source].items()} - {target_reduce}
    for target_increase in neighbors:
        try:
            final_fee, path = find_path_triangulation(
                G,
                source,
                target_reduce,
                target_increase,
                get_fee,
                value,
                max_hops=max_hops,
                max_fees=max_fees)
        except (nx.NetworkXNoPath, KeyError) as e:
            continue
        triangulations.append(PaymentPath(final_fee, path, value))
    return triangulations<|MERGE_RESOLUTION|>--- conflicted
+++ resolved
@@ -1,19 +1,16 @@
 from heapq import heappush, heappop
 from itertools import count
+from typing import List
+import math
 
 import networkx as nx
-import math
-
-<<<<<<< HEAD
+import attr
+
 from .interests import balance_with_interest_estimation
 from relay.network_graph.graph_constants import (
     creditline_ab,
     creditline_ba,
 )
-=======
-from typing import List
-import attr
->>>>>>> 73c4c75a
 
 
 def find_path(G, source, target, get_fee, value, max_hops=None, max_fees=None, ignore=None):
@@ -138,11 +135,10 @@
 
 def get_balance(G, a, b):
     """return the balance as seen by a"""
-    balance = G[a][b]['balance_ab']
     if a < b:
-        return balance
+        return balance_with_interest_estimation(G[a][b])
     else:
-        return -balance
+        return -balance_with_interest_estimation(G[b][a])
 
 
 def find_path_triangulation(G, source, target_reduce, target_increase, get_fee, value, max_hops=None, max_fees=None):
@@ -161,18 +157,7 @@
             raise nx.NetworkXNoPath("node %s not reachable from %s" % (a, b))
         return fee
 
-<<<<<<< HEAD
-    def verify_balance_greater_than_value(a, b, value):
-        # used to verify that we reduce the amount source owes to target_reduce and do not misuse the function
-        if a < b:
-            return -balance_with_interest_estimation(G[a][b]) >= value
-        else:
-            return balance_with_interest_estimation(G[b][a]) >= value
-
-    # verification that the funtion is used properly
-=======
     # verification that the function is used properly
->>>>>>> 73c4c75a
     if value <= 0:
         raise ValueError('This value cannot be handled yet : %d' % value)
     elif get_balance(G, target_reduce, source) < value:
