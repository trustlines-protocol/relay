--- conflicted
+++ resolved
@@ -15,17 +15,13 @@
 from relay.blockchain.exchange_events import ExchangeEvent
 from relay.blockchain.currency_network_events import CurrencyNetworkEvent
 from relay.api import fields as custom_fields
-<<<<<<< HEAD
-from .schemas import CurrencyNetworkEventSchema, UserCurrencyNetworkEventSchema, UserTokenEventSchema, \
-    ExchangeEventSchema
-=======
 from .schemas import (CurrencyNetworkEventSchema,
                       UserCurrencyNetworkEventSchema,
                       UserTokenEventSchema,
+                      ExchangeEventSchema,
                       AccountSummarySchema,
                       TrustlineSchema,
                       TxInfosSchema)
->>>>>>> 6e828515
 from relay.relay import TrustlinesRelay
 from relay.concurrency_utils import TimeoutException
 from relay.logger import get_logger
