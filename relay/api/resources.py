import tempfile
import functools
import logging
from typing import List  # noqa: F401

from flask import request, send_file, make_response, abort
from flask.views import MethodView
from flask_restful import Resource
from webargs import fields
from webargs.flaskparser import use_args
from marshmallow import validate
import itertools

import relay.concurrency_utils as concurrency_utils
from relay.utils import sha3
from relay.blockchain.currency_network_proxy import CurrencyNetworkProxy
from relay.blockchain.unw_eth_proxy import UnwEthProxy
from relay.blockchain.events import BlockchainEvent  # noqa: F401
from relay.api import fields as custom_fields
from .schemas import CurrencyNetworkEventSchema, UserCurrencyNetworkEventSchema, UserTokenEventSchema
from relay.relay import TrustlinesRelay
from relay.concurrency_utils import TimeoutException
from relay.logger import get_logger


logger = get_logger('api.resources', logging.DEBUG)


TIMEOUT_MESSAGE = 'The server could not handle the request in time'


def abort_if_unknown_network(trustlines, network_address):
    if network_address not in trustlines.networks:
        abort(404, 'Unkown network: {}'.format(network_address))


class NetworkList(Resource):

    def __init__(self, trustlines: TrustlinesRelay) -> None:
        self.trustlines = trustlines

    def get(self):
        result = []
        for address in self.trustlines.networks:
            result.append({
                'address': address,
                'name': self.trustlines.currency_network_proxies[address].name,
                'abbreviation': self.trustlines.currency_network_proxies[address].symbol,
            })
        return result


class Network(Resource):

    def __init__(self, trustlines: TrustlinesRelay) -> None:
        self.trustlines = trustlines

    def get(self, network_address: str):
        abort_if_unknown_network(self.trustlines, network_address)
        return {
            'address': network_address,
            'name': self.trustlines.currency_network_proxies[network_address].name,
            'abbreviation': self.trustlines.currency_network_proxies[network_address].symbol,
            'decimals': self.trustlines.currency_network_proxies[network_address].decimals,
            'numUsers': len(self.trustlines.currency_network_graphs[network_address].users)
        }


class UserList(Resource):

    def __init__(self, trustlines: TrustlinesRelay) -> None:
        self.trustlines = trustlines

    def get(self, network_address: str):
        abort_if_unknown_network(self.trustlines, network_address)
        return self.trustlines.currency_network_proxies[network_address].users


class User(Resource):

    def __init__(self, trustlines: TrustlinesRelay) -> None:
        self.trustlines = trustlines

    def get(self, network_address: str, user_address: str):
        abort_if_unknown_network(self.trustlines, network_address)
        return self.trustlines.currency_network_graphs[network_address].get_account_sum(user_address).as_dict()


class ContactList(Resource):

    def __init__(self, trustlines: TrustlinesRelay) -> None:
        self.trustlines = trustlines

    def get(self, network_address: str, user_address: str):
        abort_if_unknown_network(self.trustlines, network_address)
        return self.trustlines.currency_network_graphs[network_address].get_friends(user_address)


class TrustlineDao(object):
    def __init__(self, network_address: str, a_address: str, b_address: str, account_sum: str) -> None:
        self.network_address = network_address
        self.a_address = a_address
        self.b_address = b_address
        self.account_sum = account_sum

    @property
    def id(self):
        if self.a_address < self.b_address:
            return sha3(self.network_address + self.a_address + self.b_address)
        else:
            return sha3(self.network_address + self.b_address + self.a_address)

    def as_dict(self):
        trustline = {
            'address': self.b_address,
            'id': self.id
        }
        trustline.update(self.account_sum.as_dict())
        return trustline


class Trustline(Resource):

    def __init__(self, trustlines: TrustlinesRelay) -> None:
        self.trustlines = trustlines

    def get(self, network_address, a_address, b_address):
        abort_if_unknown_network(self.trustlines, network_address)
        graph = self.trustlines.currency_network_graphs[network_address]
        trustline = TrustlineDao(network_address, a_address, b_address, graph.get_account_sum(a_address, b_address))
        return trustline.as_dict()


class TrustlineList(Resource):

    def __init__(self, trustlines: TrustlinesRelay) -> None:
        self.trustlines = trustlines

    def get(self, network_address: str, user_address: str):
        abort_if_unknown_network(self.trustlines, network_address)
        graph = self.trustlines.currency_network_graphs[network_address]
        friends = graph.get_friends(user_address)
        accounts = []
        for friend_address in friends:
            trustline = TrustlineDao(network_address,
                                     user_address,
                                     friend_address,
                                     graph.get_account_sum(user_address, friend_address))
            accounts.append(trustline.as_dict())
        return accounts


class Spendable(Resource):

    def __init__(self, trustlines: TrustlinesRelay) -> None:
        self.trustlines = trustlines

    def get(self, network_address: str, a_address: str):
        abort_if_unknown_network(self.trustlines, network_address)
        return self.trustlines.currency_network_proxies[network_address].spendable(a_address)


class SpendableTo(Resource):

    def __init__(self, trustlines: TrustlinesRelay) -> None:
        self.trustlines = trustlines

    def get(self, network_address, a_address, b_address):
        abort_if_unknown_network(self.trustlines, network_address)
        return self.trustlines.currency_network_proxies[network_address].spendableTo(a_address, b_address)


class UserEventsNetwork(Resource):

    def __init__(self, trustlines: TrustlinesRelay) -> None:
        self.trustlines = trustlines

    args = {
        'fromBlock': fields.Int(required=False, missing=0),
        'type': fields.Str(required=False,
                           validate=validate.OneOf(CurrencyNetworkProxy.event_types),
                           missing=None)
    }

    @use_args(args)
    def get(self, args, network_address: str, user_address: str):
        abort_if_unknown_network(self.trustlines, network_address)
        proxy = self.trustlines.currency_network_proxies[network_address]
        from_block = args['fromBlock']
        type = args['type']
        try:
            if type is not None:
                events = proxy.get_network_events(type, user_address,
                                                  from_block=from_block,
                                                  timeout=self.trustlines.event_query_timeout)
            else:
                events = proxy.get_all_network_events(user_address,
                                                      from_block=from_block,
                                                      timeout=self.trustlines.event_query_timeout)
        except TimeoutException:
            logger.warning(
                "User network events: event_name=%s user_address=%s from_block=%s. could not get events in time",
                type,
                user_address,
                from_block)
            abort(504, TIMEOUT_MESSAGE)
        return UserCurrencyNetworkEventSchema().dump(events, many=True).data


class UserEvents(Resource):

    def __init__(self, trustlines: TrustlinesRelay) -> None:
        self.trustlines = trustlines

    args = {
        'fromBlock': fields.Int(required=False, missing=0),
        'type': fields.Str(required=False,
                           validate=validate.OneOf(CurrencyNetworkProxy.event_types +
                                                   UnwEthProxy.event_types),
                           missing=None)
    }

    @use_args(args)
    def get(self, args, user_address: str):
<<<<<<< HEAD
        network_events = []
        unw_eth_events = []
=======
        queries = []
>>>>>>> c1e09e59
        type = args['type']
        from_block = args['fromBlock']

        # currency networks
        networks = self.trustlines.networks
        for network_address in networks:
            currency_network_proxy = self.trustlines.currency_network_proxies[network_address]
            if type is not None:
                network_events.append(gevent.spawn(currency_network_proxy.get_network_events,
                                                   type,
                                                   user_address=user_address,
                                                   from_block=from_block))
            else:
                network_events.append(gevent.spawn(currency_network_proxy.get_all_network_events,
                                                   user_address=user_address,
                                                   from_block=from_block))

        # unw eth
        unw_eth = self.trustlines.unw_eth
        for unw_eth_address in unw_eth:
            unw_eth_proxy = self.trustlines.unw_eth_proxies[unw_eth_address]
            if type is not None:
<<<<<<< HEAD
                unw_eth_events.append(gevent.spawn(unw_eth_proxy.get_unw_eth_events,
                                                   type,
                                                   user_address=user_address,
                                                   from_block=from_block))
            else:
                unw_eth_events.append(gevent.spawn(unw_eth_proxy.get_all_unw_eth_events,
                                                   user_address=user_address,
                                                   from_block=from_block))

        gevent.joinall(network_events, timeout=5)
        gevent.joinall(unw_eth_events, timeout=5)
        flattened_network_events = list(itertools.chain.from_iterable([event.value for event in network_events]))
        flattened_unw_eth_events = list(itertools.chain.from_iterable([event.value for event in unw_eth_events]))
        return list(itertools.chain(
            UserCurrencyNetworkEventSchema().dump(flattened_network_events, many=True).data,
            UserTokenEventSchema().dump(flattened_unw_eth_events, many=True).data
        ))
=======
                queries.append(functools.partial(proxy.get_network_events,
                                                 type,
                                                 user_address=user_address,
                                                 from_block=from_block))
            else:
                queries.append(functools.partial(proxy.get_all_network_events,
                                                 user_address=user_address,
                                                 from_block=from_block))
        try:
            results = concurrency_utils.joinall(queries, timeout=self.trustlines.event_query_timeout)
        except TimeoutException:
            logger.warning(
                "User events: event_name=%s user_address=%s from_block=%s. could not get events in time",
                type,
                user_address,
                from_block)
            abort(504, TIMEOUT_MESSAGE)
        flattened_events = list(itertools.chain.from_iterable(results))
        return UserCurrencyNetworkEventSchema().dump(flattened_events, many=True).data
>>>>>>> c1e09e59


class EventsNetwork(Resource):

    def __init__(self, trustlines: TrustlinesRelay) -> None:
        self.trustlines = trustlines

    args = {
        'fromBlock': fields.Int(required=False, missing=0),
        'type': fields.Str(required=False,
                           validate=validate.OneOf(CurrencyNetworkProxy.event_types),
                           missing=None)
    }

    @use_args(args)
    def get(self, args, network_address: str):
        abort_if_unknown_network(self.trustlines, network_address)
        proxy = self.trustlines.currency_network_proxies[network_address]
        from_block = args['fromBlock']
        type = args['type']
        try:
            if type is not None:
                events = proxy.get_events(type, from_block=from_block, timeout=self.trustlines.event_query_timeout)
            else:
                events = proxy.get_all_events(from_block=from_block, timeout=self.trustlines.event_query_timeout)
        except TimeoutException:
            logger.warning(
                "Network events: event_name=%s from_block=%s. could not get events in time",
                type,
                from_block)
            abort(504, TIMEOUT_MESSAGE)
        return CurrencyNetworkEventSchema().dump(events, many=True).data


class TransactionInfos(Resource):

    def __init__(self, trustlines: TrustlinesRelay) -> None:
        self.trustlines = trustlines

    def get(self, user_address: str):
        return self.trustlines.node.get_tx_infos(user_address)


class Relay(Resource):

    def __init__(self, trustlines: TrustlinesRelay) -> None:
        self.trustlines = trustlines

    args = {
        'rawTransaction': fields.String(required=True),
    }

    @use_args(args)
    def post(self, args):
        try:
            transaction_id = self.trustlines.node.relay_tx(args['rawTransaction'])
        except ValueError:  # should mean error in relaying the transaction
            abort(409, 'There was an error while relaying this transaction')

        return transaction_id


class Balance(Resource):

    def __init__(self, trustlines: TrustlinesRelay) -> None:
        self.trustlines = trustlines

    def get(self, user_address: str):
        return self.trustlines.node.balance(user_address)


class Block(Resource):

    def __init__(self, trustlines: TrustlinesRelay) -> None:
        self.trustlines = trustlines

    def get(self):
        return self.trustlines.node.blocknumber


class RequestEther(Resource):

    def __init__(self, trustlines: TrustlinesRelay) -> None:
        self.trustlines = trustlines

    def post(self):
        address = request.json['address']
        return self.trustlines.node.send_ether(address)


class Path(Resource):

    def __init__(self, trustlines: TrustlinesRelay) -> None:
        self.trustlines = trustlines

    args = {
        'value': fields.Int(required=False, missing=1, validate=validate.Range(min=1)),
        'maxHops': fields.Int(required=False, missing=None),
        'maxFees': fields.Int(required=False, missing=None),
        'from': custom_fields.Address(required=True),
        'to': custom_fields.Address(required=True)
    }

    @use_args(args)
    def post(self, args, network_address: str):
        abort_if_unknown_network(self.trustlines, network_address)

        source = args['from']
        target = args['to']
        value = args['value']
        max_fees = args['maxFees']
        max_hops = args['maxHops']

        cost, path = self.trustlines.currency_network_graphs[network_address].find_path(
            source=source,
            target=target,
            value=value,
            max_fees=max_fees,
            max_hops=max_hops)

        if path:
            try:
                gas = self.trustlines.currency_network_proxies[network_address].estimate_gas_for_transfer(
                    source,
                    target,
                    value,
                    cost,
                    path[1:])
            except ValueError as e:  # should mean out of gas, so path was not right.
                gas = 0
                path = []
                cost = 0
        else:
            gas = 0

        return {'path': path,
                'estimatedGas': gas,
                'fees': cost}


class ReduceDebtPath(Resource):

    def __init__(self, trustlines: TrustlinesRelay) -> None:
        self.trustlines = trustlines

    args = {
        'value': fields.Int(required=True, validate=validate.Range(min=1)),
        'maxHops': fields.Int(required=False, missing=None),
        'maxFees': fields.Int(required=False, missing=None),
        'from': custom_fields.Address(required=True),
        'to': custom_fields.Address(required=True),
        'via': custom_fields.Address(required=True)
    }

    @use_args(args)
    def post(self, args, network_address: str):
        abort_if_unknown_network(self.trustlines, network_address)

        source = args['from']
        target_reduce = args['to']
        target_increase = args['via']
        value = args['value']
        max_fees = args['maxFees']
        max_hops = args['maxHops']

        cost, path = self.trustlines.currency_network_graphs[network_address].find_path_triangulation(
            source=source,
            target_reduce=target_reduce,
            target_increase=target_increase,
            value=value,
            max_fees=max_fees,
            max_hops=max_hops)

        if path:
            try:
                gas = self.trustlines.currency_network_proxies[network_address].estimate_gas_for_transfer(
                    source,
                    source,
                    value,
                    cost,  # max_fee for smart contract
                    path[1:])  # the smart contract takes the sender of the message as source
            except ValueError as e:  # should mean out of gas, so path was not right.
                gas = 0
                path = []
                cost = 0
        else:
            gas = 0

        return {'path': path,
                'estimatedGas': gas,
                'fees': cost}


class GraphImage(MethodView):

    def __init__(self, trustlines: TrustlinesRelay) -> None:
        self.trustlines = trustlines

    def get(self, network_address: str):
        abort_if_unknown_network(self.trustlines, network_address)
        filename = tempfile.mktemp(".gif")
        self.trustlines.currency_network_graphs[network_address].draw(filename)
        return send_file(filename, mimetype='image/gif')


class GraphDump(MethodView):

    def __init__(self, trustlines: TrustlinesRelay) -> None:
        self.trustlines = trustlines

    def get(self, network_address: str):
        abort_if_unknown_network(self.trustlines, network_address)
        response = make_response(self.trustlines.currency_network_graphs[network_address].dump())
        cd = 'attachment; filename=networkdump.csv'
        response.headers['Content-Disposition'] = cd
        response.mimetype = 'text/csv'
        return response<|MERGE_RESOLUTION|>--- conflicted
+++ resolved
@@ -222,63 +222,41 @@
 
     @use_args(args)
     def get(self, args, user_address: str):
-<<<<<<< HEAD
-        network_events = []
-        unw_eth_events = []
-=======
-        queries = []
->>>>>>> c1e09e59
+        currency_network_queries = []
+        unw_eth_queries = []
         type = args['type']
         from_block = args['fromBlock']
-
         # currency networks
         networks = self.trustlines.networks
         for network_address in networks:
             currency_network_proxy = self.trustlines.currency_network_proxies[network_address]
             if type is not None:
-                network_events.append(gevent.spawn(currency_network_proxy.get_network_events,
-                                                   type,
-                                                   user_address=user_address,
-                                                   from_block=from_block))
+                currency_network_queries.append(functools.partial(currency_network_proxy.get_network_events,
+                                                                  type,
+                                                                  user_address=user_address,
+                                                                  from_block=from_block))
             else:
-                network_events.append(gevent.spawn(currency_network_proxy.get_all_network_events,
-                                                   user_address=user_address,
-                                                   from_block=from_block))
-
+                currency_network_queries.append(functools.partial(currency_network_proxy.get_all_network_events,
+                                                                  user_address=user_address,
+                                                                  from_block=from_block))
         # unw eth
         unw_eth = self.trustlines.unw_eth
         for unw_eth_address in unw_eth:
             unw_eth_proxy = self.trustlines.unw_eth_proxies[unw_eth_address]
             if type is not None:
-<<<<<<< HEAD
-                unw_eth_events.append(gevent.spawn(unw_eth_proxy.get_unw_eth_events,
-                                                   type,
-                                                   user_address=user_address,
-                                                   from_block=from_block))
+                unw_eth_queries.append(functools.partial(unw_eth_proxy.get_unw_eth_events,
+                                                         type,
+                                                         user_address=user_address,
+                                                         from_block=from_block))
             else:
-                unw_eth_events.append(gevent.spawn(unw_eth_proxy.get_all_unw_eth_events,
-                                                   user_address=user_address,
-                                                   from_block=from_block))
-
-        gevent.joinall(network_events, timeout=5)
-        gevent.joinall(unw_eth_events, timeout=5)
-        flattened_network_events = list(itertools.chain.from_iterable([event.value for event in network_events]))
-        flattened_unw_eth_events = list(itertools.chain.from_iterable([event.value for event in unw_eth_events]))
-        return list(itertools.chain(
-            UserCurrencyNetworkEventSchema().dump(flattened_network_events, many=True).data,
-            UserTokenEventSchema().dump(flattened_unw_eth_events, many=True).data
-        ))
-=======
-                queries.append(functools.partial(proxy.get_network_events,
-                                                 type,
-                                                 user_address=user_address,
-                                                 from_block=from_block))
-            else:
-                queries.append(functools.partial(proxy.get_all_network_events,
-                                                 user_address=user_address,
-                                                 from_block=from_block))
+                unw_eth_queries.append(functools.partial(unw_eth_proxy.get_all_unw_eth_events,
+                                                         user_address=user_address,
+                                                         from_block=from_block))
         try:
-            results = concurrency_utils.joinall(queries, timeout=self.trustlines.event_query_timeout)
+            currency_network_results = concurrency_utils.joinall(currency_network_queries,
+                                                                 timeout=self.trustlines.event_query_timeout)
+            unw_eth_results = concurrency_utils.joinall(unw_eth_queries,
+                                                        timeout=self.trustlines.event_query_timeout)
         except TimeoutException:
             logger.warning(
                 "User events: event_name=%s user_address=%s from_block=%s. could not get events in time",
@@ -286,9 +264,12 @@
                 user_address,
                 from_block)
             abort(504, TIMEOUT_MESSAGE)
-        flattened_events = list(itertools.chain.from_iterable(results))
-        return UserCurrencyNetworkEventSchema().dump(flattened_events, many=True).data
->>>>>>> c1e09e59
+        flattened_network_events = list(itertools.chain.from_iterable(currency_network_results))
+        flattened_unw_eth_events = list(itertools.chain.from_iterable(unw_eth_results))
+        return list(itertools.chain(
+            UserCurrencyNetworkEventSchema().dump(flattened_network_events, many=True).data,
+            UserTokenEventSchema().dump(flattened_unw_eth_events, many=True).data
+        ))
 
 
 class EventsNetwork(Resource):
