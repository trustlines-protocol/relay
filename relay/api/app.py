from flask import Flask, Blueprint, jsonify
from flask_cors import CORS
from flask_restful import Api
from flask_sockets import Sockets
from webargs.flaskparser import parser, abort
from werkzeug.routing import BaseConverter, ValidationError
from werkzeug.exceptions import HTTPException
from eth_utils import is_address, to_checksum_address, is_checksum_address

<<<<<<< HEAD
from .resources import (
    GraphDump,
    GraphImage,
    RequestEther,
    User,
    UserList,
    Network,
    NetworkList,
    ContactList,
    TrustlineList,
    Trustline,
    MaxCapacityPath,
    Path,
    UserEventsNetwork,
    UserEvents,
    Relay,
    Balance,
    TransactionInfos,
    Block,
    EventsNetwork,
    CloseTrustline,
    RelayMetaTransaction,
    DeployIdentity,
)
=======
from .resources import GraphDump, GraphImage, RequestEther, User, UserList, Network, NetworkList, \
    ContactList, TrustlineList, Trustline, MaxCapacityPath, Path, \
    UserEventsNetwork, UserEvents, Relay, Balance, TransactionInfos, Block, EventsNetwork, \
    CloseTrustline, RelayMetaTransaction, DeployIdentity, IdentityInfos
>>>>>>> 301a6fa1
from .streams.app import WebSocketRPCHandler, MessagingWebSocketRPCHandler

from .exchange.resources import (
    OrderBook,
    OrderSubmission,
    ExchangeAddresses,
    UnwEthAddresses,
    OrderDetail,
    Orders,
    UserEventsExchange,
    EventsExchange,
    UserEventsAllExchanges,
)

from .messaging.resources import PostMessage
from .tokens.resources import TokenAddresses, EventsToken, TokenBalance, UserEventsToken
from .pushservice.resources import AddClientToken, DeleteClientToken


class AddressConverter(BaseConverter):
    def to_python(self, value):
        if not is_address(value):
            raise ValidationError()
        return to_checksum_address(value)

    def to_url(self, value):
        if not is_checksum_address(value):
            raise ValueError("Not a valid checksum address")
        return


def ApiApp(trustlines):
    app = Flask(__name__)
    app.register_error_handler(Exception, handle_error)
    sockets = Sockets(app)
    Api(app, catch_all_404s=True)
    CORS(app, send_wildcard=True)
    api_bp = Blueprint("api", __name__, url_prefix="/api/v1")
    sockets_bp = Blueprint("api", __name__, url_prefix="/api/v1/streams")
    api = Api(api_bp)

    def add_resource(resource, url):
        api.add_resource(resource, url, resource_class_args=[trustlines])

    add_resource(NetworkList, "/networks")
    add_resource(Network, "/networks/<address:network_address>")
    add_resource(UserList, "/networks/<address:network_address>/users")
    add_resource(EventsNetwork, "/networks/<address:network_address>/events")
    add_resource(
        User, "/networks/<address:network_address>/users/<address:user_address>"
    )
    add_resource(
        ContactList,
        "/networks/<address:network_address>/users/<address:user_address>/contacts",
    )
    add_resource(
        TrustlineList,
        "/networks/<address:network_address>/users/<address:user_address>/trustlines",
    )
    add_resource(
        Trustline,
        "/networks/<address:network_address>/users/<address:a_address>/trustlines/<address:b_address>",
    )
    add_resource(
        MaxCapacityPath, "/networks/<address:network_address>/max-capacity-path-info"
    )
    add_resource(
        UserEventsNetwork,
        "/networks/<address:network_address>/users/<address:user_address>/events",
    )
    add_resource(Path, "/networks/<address:network_address>/path-info")
    add_resource(
        CloseTrustline, "/networks/<address:network_address>/close-trustline-path-info"
    )
    add_resource(UserEvents, "/users/<address:user_address>/events")
    add_resource(TransactionInfos, "/users/<address:user_address>/txinfos")
    add_resource(Balance, "/users/<address:user_address>/balance")

    add_resource(Block, "/blocknumber")
    add_resource(Relay, "/relay")

    if trustlines.enable_relay_meta_transaction:
        add_resource(RelayMetaTransaction, "/relay-meta-transaction")

    if trustlines.enable_ether_faucet:
        add_resource(RequestEther, "/request-ether")

    if trustlines.enable_deploy_identity:
<<<<<<< HEAD
        add_resource(DeployIdentity, "/identities")

    add_resource(OrderBook, "/exchange/orderbook")
    add_resource(Orders, "/exchange/orders")
    add_resource(OrderSubmission, "/exchange/order")
    add_resource(ExchangeAddresses, "/exchange/exchanges")
    add_resource(UnwEthAddresses, "/exchange/eth")
    add_resource(OrderDetail, "/exchange/order/<string:order_hash>")
    add_resource(
        UserEventsExchange,
        "/exchange/<address:exchange_address>/users/<address:user_address>/events",
    )
    add_resource(
        UserEventsAllExchanges, "/exchange/users/<address:user_address>/events"
    )
    add_resource(EventsExchange, "/exchange/<address:exchange_address>/events")

    add_resource(TokenAddresses, "/tokens")
    add_resource(EventsToken, "/tokens/<address:token_address>/events")
    add_resource(
        TokenBalance,
        "/tokens/<address:token_address>/users/<address:user_address>/balance",
    )
    add_resource(
        UserEventsToken,
        "/tokens/<address:token_address>/users/<address:user_address>/events",
    )

    add_resource(PostMessage, "/messages/<address:user_address>")

    add_resource(
        AddClientToken,
        "/pushnotifications/<address:user_address>/token/<string:client_token>",
    )
    add_resource(
        DeleteClientToken,
        "/pushnotifications/<address:user_address>/token/<string:client_token>",
    )

    api_bp.add_url_rule(
        "/networks/<address:network_address>/image",
        view_func=GraphImage.as_view("image", trustlines),
    )
    api_bp.add_url_rule(
        "/networks/<address:network_address>/dump",
        view_func=GraphDump.as_view("dump", trustlines),
    )

    sockets_bp.add_url_rule(
        "/events", "stream", view_func=WebSocketRPCHandler(trustlines)
    )
    sockets_bp.add_url_rule(
        "/messages", "stream", view_func=MessagingWebSocketRPCHandler(trustlines)
    )

    app.url_map.converters["address"] = AddressConverter
=======
        add_resource(DeployIdentity, '/identities')

    add_resource(IdentityInfos, '/identities/<address:identity_address>')
    add_resource(OrderBook, '/exchange/orderbook')
    add_resource(Orders, '/exchange/orders')
    add_resource(OrderSubmission, '/exchange/order')
    add_resource(ExchangeAddresses, '/exchange/exchanges')
    add_resource(UnwEthAddresses, '/exchange/eth')
    add_resource(OrderDetail, '/exchange/order/<string:order_hash>')
    add_resource(UserEventsExchange, '/exchange/<address:exchange_address>/users/<address:user_address>/events')
    add_resource(UserEventsAllExchanges, '/exchange/users/<address:user_address>/events')
    add_resource(EventsExchange, '/exchange/<address:exchange_address>/events')

    add_resource(TokenAddresses, '/tokens')
    add_resource(EventsToken, '/tokens/<address:token_address>/events')
    add_resource(TokenBalance, '/tokens/<address:token_address>/users/<address:user_address>/balance')
    add_resource(UserEventsToken, '/tokens/<address:token_address>/users/<address:user_address>/events')

    add_resource(PostMessage, '/messages/<address:user_address>')

    add_resource(AddClientToken, '/pushnotifications/<address:user_address>/token/<string:client_token>')
    add_resource(DeleteClientToken, '/pushnotifications/<address:user_address>/token/<string:client_token>')

    api_bp.add_url_rule('/networks/<address:network_address>/image', view_func=GraphImage.as_view('image', trustlines))
    api_bp.add_url_rule('/networks/<address:network_address>/dump', view_func=GraphDump.as_view('dump', trustlines))

    sockets_bp.add_url_rule('/events', 'stream', view_func=WebSocketRPCHandler(trustlines))
    sockets_bp.add_url_rule('/messages', 'stream', view_func=MessagingWebSocketRPCHandler(trustlines))

    app.url_map.converters['address'] = AddressConverter
>>>>>>> 301a6fa1
    app.register_blueprint(api_bp)
    sockets.register_blueprint(sockets_bp)

    return app


# This error handler is necessary for usage with Flask-RESTful
@parser.error_handler
def handle_request_parsing_error(err, req, schema):
    """webargs error handler that uses Flask-RESTful's abort function to return
    a JSON error response to the client.
    """
    abort(422, message="Validation errors in your request", error=err.messages)


# Handle all errors as json
def handle_error(e):
    code = 500
    if isinstance(e, HTTPException):
        code = e.code
    return (
        jsonify(
            message="The server encountered an internal error and was unable to complete your request.  "
            "Either the server is overloaded or there is an error in the application."
        ),
        code,
    )<|MERGE_RESOLUTION|>--- conflicted
+++ resolved
@@ -7,7 +7,6 @@
 from werkzeug.exceptions import HTTPException
 from eth_utils import is_address, to_checksum_address, is_checksum_address
 
-<<<<<<< HEAD
 from .resources import (
     GraphDump,
     GraphImage,
@@ -31,13 +30,8 @@
     CloseTrustline,
     RelayMetaTransaction,
     DeployIdentity,
+    IdentityInfos,
 )
-=======
-from .resources import GraphDump, GraphImage, RequestEther, User, UserList, Network, NetworkList, \
-    ContactList, TrustlineList, Trustline, MaxCapacityPath, Path, \
-    UserEventsNetwork, UserEvents, Relay, Balance, TransactionInfos, Block, EventsNetwork, \
-    CloseTrustline, RelayMetaTransaction, DeployIdentity, IdentityInfos
->>>>>>> 301a6fa1
 from .streams.app import WebSocketRPCHandler, MessagingWebSocketRPCHandler
 
 from .exchange.resources import (
@@ -126,9 +120,9 @@
         add_resource(RequestEther, "/request-ether")
 
     if trustlines.enable_deploy_identity:
-<<<<<<< HEAD
         add_resource(DeployIdentity, "/identities")
 
+    add_resource(IdentityInfos, "/identities/<address:identity_address>")
     add_resource(OrderBook, "/exchange/orderbook")
     add_resource(Orders, "/exchange/orders")
     add_resource(OrderSubmission, "/exchange/order")
@@ -183,38 +177,6 @@
     )
 
     app.url_map.converters["address"] = AddressConverter
-=======
-        add_resource(DeployIdentity, '/identities')
-
-    add_resource(IdentityInfos, '/identities/<address:identity_address>')
-    add_resource(OrderBook, '/exchange/orderbook')
-    add_resource(Orders, '/exchange/orders')
-    add_resource(OrderSubmission, '/exchange/order')
-    add_resource(ExchangeAddresses, '/exchange/exchanges')
-    add_resource(UnwEthAddresses, '/exchange/eth')
-    add_resource(OrderDetail, '/exchange/order/<string:order_hash>')
-    add_resource(UserEventsExchange, '/exchange/<address:exchange_address>/users/<address:user_address>/events')
-    add_resource(UserEventsAllExchanges, '/exchange/users/<address:user_address>/events')
-    add_resource(EventsExchange, '/exchange/<address:exchange_address>/events')
-
-    add_resource(TokenAddresses, '/tokens')
-    add_resource(EventsToken, '/tokens/<address:token_address>/events')
-    add_resource(TokenBalance, '/tokens/<address:token_address>/users/<address:user_address>/balance')
-    add_resource(UserEventsToken, '/tokens/<address:token_address>/users/<address:user_address>/events')
-
-    add_resource(PostMessage, '/messages/<address:user_address>')
-
-    add_resource(AddClientToken, '/pushnotifications/<address:user_address>/token/<string:client_token>')
-    add_resource(DeleteClientToken, '/pushnotifications/<address:user_address>/token/<string:client_token>')
-
-    api_bp.add_url_rule('/networks/<address:network_address>/image', view_func=GraphImage.as_view('image', trustlines))
-    api_bp.add_url_rule('/networks/<address:network_address>/dump', view_func=GraphDump.as_view('dump', trustlines))
-
-    sockets_bp.add_url_rule('/events', 'stream', view_func=WebSocketRPCHandler(trustlines))
-    sockets_bp.add_url_rule('/messages', 'stream', view_func=MessagingWebSocketRPCHandler(trustlines))
-
-    app.url_map.converters['address'] = AddressConverter
->>>>>>> 301a6fa1
     app.register_blueprint(api_bp)
     sockets.register_blueprint(sockets_bp)
 
