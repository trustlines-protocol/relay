import json
import os
import sys

import pytest
from web3 import Web3
from web3.providers.eth_tester import EthereumTesterProvider
from eth_utils import to_checksum_address, encode_hex
from tldeploy.core import deploy_networks, deploy_network

from relay.blockchain.currency_network_proxy import CurrencyNetworkProxy
import eth_tester


NETWORK_SETTINGS = [
        {
            'name': 'Cash',
            'symbol': 'CASH',
            'decimals': 4,
            'fee_divisor': 1000,
            'default_interest_rate': 0,
            'custom_interests': True
        },
        {
            'name': 'Work Hours',
            'symbol': 'HOU',
            'decimals': 4,
            'fee_divisor': 0,
            'default_interest_rate': 1000,
            'custom_interests': False
        },
        {
            'name': 'Beers',
            'symbol': 'BEER',
            'decimals': 0,
            'fee_divisor': 0,
            'custom_interests': False
        }]


@pytest.fixture(scope="session")
def ethereum_tester_session(test_account):
    """Returns an instance of an Ethereum tester"""
    tester = eth_tester.EthereumTester(eth_tester.PyEVMBackend())
    a0 = tester.add_account(encode_hex(test_account.private_key))
    faucet = tester.get_accounts()[0]
    tester.send_transaction(
        {"from": faucet,
         "to": to_checksum_address(a0),
         "gas": 21000,
         "value": 10000000})
    return tester


@pytest.fixture
def ethereum_tester(ethereum_tester_session):
    tester = ethereum_tester_session
    snapshot = tester.take_snapshot()
    yield tester
    tester.revert_to_snapshot(snapshot)


@pytest.fixture()
def web3(ethereum_tester):
    web3 = Web3(EthereumTesterProvider(ethereum_tester))
    web3.eth.defaultAccount = web3.eth.accounts[0]
    return web3

    # return Web3(HTTPProvider('http://127.0.0.1:8545'))


@pytest.fixture()
def accounts(web3):
    accounts = web3.personal.listAccounts[0:5]
    assert len(accounts) == 5
    return [to_checksum_address(account) for account in accounts]


@pytest.fixture
def maker(test_account):
    """checksum maker address"""
    return test_account.address


@pytest.fixture
def taker(web3):
    """checksum taker address"""
    return to_checksum_address(web3.personal.listAccounts[0])


class CurrencyNetworkProxy(CurrencyNetworkProxy):

    def setup_trustlines(self, trustlines):
        for (A, B, clAB, clBA) in trustlines:
            txid = self._proxy.functions.setAccount(A, B, clAB, clBA, 0, 0, 0, 0, 0, 0).transact()
            self._web3.eth.waitForTransactionReceipt(txid)

<<<<<<< HEAD
    def update_trustline(self,
                         from_,
                         to,
                         creditline_given,
                         creditline_received,
                         interest_rate_given=None,
                         interest_rate_received=None):
        if interest_rate_given is None or interest_rate_received is None:
            txid = self._proxy.functions.updateTrustline(to,
                                                         creditline_given,
                                                         creditline_received).transact({"from": from_})
        else:
            txid = self._proxy.functions.updateTrustline(to,
                                                         creditline_given,
                                                         creditline_received,
                                                         interest_rate_given,
                                                         interest_rate_received).transact({"from": from_})
        self._web3.eth.waitForTransactionReceipt(txid)

    def update_trustline_with_accept(self,
                                     from_,
                                     to,
                                     creditline_given,
                                     creditline_received,
                                     interest_rate_given=None,
                                     interest_rate_received=None):
        self.update_trustline(from_,
                              to,
                              creditline_given,
                              creditline_received,
                              interest_rate_given,
                              interest_rate_received)
        self.update_trustline(to,
                              from_,
                              creditline_received,
                              creditline_given,
                              interest_rate_received,
                              interest_rate_given)
=======
    def update_creditline(self, from_, to, value):
        txid = self._proxy.functions.updateCreditline(to, value).transact({"from": from_})
        self._web3.eth.waitForTransactionReceipt(txid)

    def accept_creditline(self, from_, to, value):
        txid = self._proxy.functions.acceptCreditline(to, value).transact({"from": from_})
        self._web3.eth.waitForTransactionReceipt(txid)

    def update_trustline(self, from_, to, creditline_given, creditline_received):
        txid = self._proxy.functions.updateTrustline(to, creditline_given, creditline_received).transact(
            {"from": from_})
        self._web3.eth.waitForTransactionReceipt(txid)
>>>>>>> 73c4c75a

    def transfer(self, from_, to, value, max_fee, path):
        txid = self._proxy.functions.transfer(to, value, max_fee, path).transact({"from": from_})
        self._web3.eth.waitForTransactionReceipt(txid)


@pytest.fixture()
def trustlines(accounts):
    return [(accounts[0], accounts[1], 100, 150),
            (accounts[1], accounts[2], 200, 250),
            (accounts[2], accounts[3], 300, 350),
            (accounts[3], accounts[4], 400, 450),
            (accounts[0], accounts[4], 500, 550)
            ]  # (A, B, clAB, clBA)


def deploy_test_network(web3):
    return deploy_network(web3, 'Trustlines', 'T', 6, fee_divisor=100)


def deploy_test_networks(web3):
    return deploy_networks(web3, NETWORK_SETTINGS)


@pytest.fixture(scope='session')
def contracts():
    with open(os.path.join(sys.prefix, 'trustlines-contracts', 'build', 'contracts.json')) as data_file:
        return json.load(data_file)


@pytest.fixture(scope='session')
def currency_network_abi(contracts):
    return contracts['CurrencyNetwork']['abi']


@pytest.fixture(scope='session')
def exchange_abi(contracts):
    return contracts['Exchange']['abi']


@pytest.fixture(scope='session')
def token_abi(contracts):
    return contracts['Token']['abi']


@pytest.fixture()
def testnetwork1_address(web3):
    return deploy_test_network(web3).address


@pytest.fixture()
def testnetwork2_address(web3):
    return deploy_test_network(web3).address


@pytest.fixture()
def testnetwork3_address(web3):
    return deploy_test_network(web3).address


@pytest.fixture()
def testnetworks(web3, maker, taker):
    currency_network_contracts, exchange_contract, unw_eth_contract = deploy_test_networks(web3)

    unw_eth_contract.functions.deposit().transact({'from': taker, 'value': 200})

    currency_network = currency_network_contracts[0]
<<<<<<< HEAD
    currency_network.functions.updateTrustline(maker, 300, 0).transact({'from': taker})
    currency_network.functions.updateTrustline(taker, 0, 300).transact({'from': maker})
=======
    currency_network.functions.updateCreditline(maker, 300).transact({'from': taker})
    currency_network.functions.acceptCreditline(taker, 300).transact({'from': maker})
>>>>>>> 73c4c75a

    return currency_network_contracts, exchange_contract, unw_eth_contract


@pytest.fixture()
def exchange_address(testnetworks):
    return testnetworks[1].address


@pytest.fixture()
def unw_eth_address(testnetworks):
    return testnetworks[2].address


@pytest.fixture()
def network_addresses_with_exchange(testnetworks):
    return [network.address for network in testnetworks[0]]


@pytest.fixture()
def currency_network(web3, currency_network_abi, testnetwork1_address):
    currency_network = CurrencyNetworkProxy(web3, currency_network_abi, testnetwork1_address)
    return currency_network


@pytest.fixture()
def currency_network_with_trustlines(web3, currency_network_abi, testnetwork2_address, trustlines):
    currency_network = CurrencyNetworkProxy(web3, currency_network_abi, testnetwork2_address)
    currency_network.setup_trustlines(trustlines)

    return currency_network


@pytest.fixture()
def currency_network_with_events(currency_network, accounts):
    currency_network.update_creditline(accounts[0], accounts[1], 25)
    currency_network.accept_creditline(accounts[1], accounts[0], 25)
    currency_network.transfer(accounts[1], accounts[0], 10, 10, [accounts[0]])
    currency_network.update_creditline(accounts[0], accounts[2], 25)
    currency_network.accept_creditline(accounts[2], accounts[0], 25)
    currency_network.update_creditline(accounts[0], accounts[4], 25)
    currency_network.accept_creditline(accounts[4], accounts[0], 25)

    return currency_network


@pytest.fixture()
<<<<<<< HEAD
def currency_network_with_events(fresh_currency_network, accounts):
    fresh_currency_network.update_trustline_with_accept(accounts[0], accounts[1], 25, 50)
    fresh_currency_network.transfer(accounts[1], accounts[0], 10, 10, [accounts[0]])
    fresh_currency_network.update_trustline_with_accept(accounts[0], accounts[2], 25, 50)
    fresh_currency_network.update_trustline_with_accept(accounts[0], accounts[4], 25, 50)

    return fresh_currency_network


@pytest.fixture()
=======
>>>>>>> 73c4c75a
def address_oracle(testnetworks):

    class AddressOracle():

        def is_currency_network(self, address):
            return address in [network.address for network in testnetworks[0]]

        def is_trusted_token(self, address):
            print(address)
            print(testnetworks[2].address)
            return address == testnetworks[2].address

    return AddressOracle()<|MERGE_RESOLUTION|>--- conflicted
+++ resolved
@@ -95,7 +95,6 @@
             txid = self._proxy.functions.setAccount(A, B, clAB, clBA, 0, 0, 0, 0, 0, 0).transact()
             self._web3.eth.waitForTransactionReceipt(txid)
 
-<<<<<<< HEAD
     def update_trustline(self,
                          from_,
                          to,
@@ -134,20 +133,6 @@
                               creditline_given,
                               interest_rate_received,
                               interest_rate_given)
-=======
-    def update_creditline(self, from_, to, value):
-        txid = self._proxy.functions.updateCreditline(to, value).transact({"from": from_})
-        self._web3.eth.waitForTransactionReceipt(txid)
-
-    def accept_creditline(self, from_, to, value):
-        txid = self._proxy.functions.acceptCreditline(to, value).transact({"from": from_})
-        self._web3.eth.waitForTransactionReceipt(txid)
-
-    def update_trustline(self, from_, to, creditline_given, creditline_received):
-        txid = self._proxy.functions.updateTrustline(to, creditline_given, creditline_received).transact(
-            {"from": from_})
-        self._web3.eth.waitForTransactionReceipt(txid)
->>>>>>> 73c4c75a
 
     def transfer(self, from_, to, value, max_fee, path):
         txid = self._proxy.functions.transfer(to, value, max_fee, path).transact({"from": from_})
@@ -215,13 +200,8 @@
     unw_eth_contract.functions.deposit().transact({'from': taker, 'value': 200})
 
     currency_network = currency_network_contracts[0]
-<<<<<<< HEAD
     currency_network.functions.updateTrustline(maker, 300, 0).transact({'from': taker})
     currency_network.functions.updateTrustline(taker, 0, 300).transact({'from': maker})
-=======
-    currency_network.functions.updateCreditline(maker, 300).transact({'from': taker})
-    currency_network.functions.acceptCreditline(taker, 300).transact({'from': maker})
->>>>>>> 73c4c75a
 
     return currency_network_contracts, exchange_contract, unw_eth_contract
 
@@ -269,19 +249,16 @@
 
 
 @pytest.fixture()
-<<<<<<< HEAD
-def currency_network_with_events(fresh_currency_network, accounts):
-    fresh_currency_network.update_trustline_with_accept(accounts[0], accounts[1], 25, 50)
-    fresh_currency_network.transfer(accounts[1], accounts[0], 10, 10, [accounts[0]])
-    fresh_currency_network.update_trustline_with_accept(accounts[0], accounts[2], 25, 50)
-    fresh_currency_network.update_trustline_with_accept(accounts[0], accounts[4], 25, 50)
-
-    return fresh_currency_network
-
-
-@pytest.fixture()
-=======
->>>>>>> 73c4c75a
+def currency_network_with_events(currency_network, accounts):
+    currency_network.update_trustline_with_accept(accounts[0], accounts[1], 25, 50)
+    currency_network.transfer(accounts[1], accounts[0], 10, 10, [accounts[0]])
+    currency_network.update_trustline_with_accept(accounts[0], accounts[2], 25, 50)
+    currency_network.update_trustline_with_accept(accounts[0], accounts[4], 25, 50)
+
+    return currency_network
+
+
+@pytest.fixture()
 def address_oracle(testnetworks):
 
     class AddressOracle():
