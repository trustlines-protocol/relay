import gevent

from relay.blockchain.currency_network_events import (
    TrustlineRequestEventType,
    TrustlineUpdateEventType,
    TransferEventType
)


def context_switch():
    gevent.sleep(0.01)


def test_decimals(currency_network):
    assert currency_network.decimals == 6


def test_name(currency_network):
    assert currency_network.name == 'Trustlines'


def test_symbol(currency_network):
    assert currency_network.symbol == 'T'


def test_address(currency_network, testnetwork1_address):
    assert currency_network.address == testnetwork1_address


def test_friends1(currency_network_with_trustlines, accounts):
    assert set(currency_network_with_trustlines.friends(accounts[0])) == {accounts[1], accounts[4]}


def test_friends2(currency_network_with_trustlines, accounts):
    assert set(currency_network_with_trustlines.friends(accounts[1])) == {accounts[0], accounts[2]}


def test_account1(currency_network_with_trustlines, accounts):
    assert currency_network_with_trustlines.account(accounts[0], accounts[1]) == [100, 150, 0, 0, 0, 0, 0, 0]


def test_account2(currency_network_with_trustlines, accounts):
    assert currency_network_with_trustlines.account(accounts[2], accounts[3]) == [300, 350, 0, 0, 0, 0, 0, 0]


def test_users(currency_network_with_trustlines, accounts):
    assert currency_network_with_trustlines.users == accounts


def test_spendable(currency_network_with_trustlines, accounts):
    assert currency_network_with_trustlines.spendable(accounts[1]) == 350


def test_spendable_to(currency_network_with_trustlines, accounts):
    assert currency_network_with_trustlines.spendableTo(accounts[3], accounts[4]) == 450


def test_gen_graph_representation(currency_network_with_trustlines, accounts):
    graph_representation = currency_network_with_trustlines.gen_graph_representation()

    for account in accounts:
        assert (account in graph_representation)


def test_number_of_get_events(currency_network_with_events, accounts):
    currency_network = currency_network_with_events
    assert len(currency_network.get_network_events(TrustlineRequestEventType, user_address=accounts[0])) == 3
    assert len(currency_network.get_network_events(TrustlineUpdateEventType, user_address=accounts[0])) == 3
    assert len(currency_network.get_network_events(TransferEventType, user_address=accounts[0])) == 1


def test_get_events(currency_network_with_events, accounts):
    currency_network = currency_network_with_events
    creditline_update_events = currency_network.get_network_events(TrustlineUpdateEventType, user_address=accounts[0])
    e1, e2, e3 = creditline_update_events
    assert (e1.counter_party, e2.counter_party, e3.counter_party) == (accounts[1], accounts[2], accounts[4])


def test_get_transfer_event(currency_network_with_events, accounts):
    currency_network = currency_network_with_events
    transfer_event = currency_network.get_network_events(TransferEventType, user_address=accounts[0])[0]
    assert transfer_event.value == 10
    assert transfer_event.to == accounts[0]
    assert transfer_event.from_ == accounts[1]
    assert transfer_event.user == accounts[0]
    assert transfer_event.counter_party == accounts[1]
    assert transfer_event.direction == 'received'


def test_number_of_get_all_events(currency_network_with_events, accounts):
    currency_network = currency_network_with_events
    assert len(currency_network.get_all_network_events(user_address=accounts[0])) == 7


<<<<<<< HEAD
def test_listen_on_balance_update(fresh_currency_network, accounts):
    currency_network = fresh_currency_network
=======
def test_listen_on_creditline_update(currency_network, accounts):
    events = []

    def f(event):
        events.append(event)

    currency_network.start_listen_on_creditline(f)
    context_switch()
    currency_network.update_creditline(accounts[0], accounts[1], 25)
    currency_network.accept_creditline(accounts[1], accounts[0], 25)
    gevent.sleep(1)

    assert len(events) == 1
    assert events[0].from_ == accounts[0]
    assert events[0].to == accounts[1]
    assert events[0].value == 25


def test_listen_on_balance_update(currency_network, accounts):
>>>>>>> 73c4c75a
    events = []

    def f(event):
        events.append(event)

    currency_network.start_listen_on_balance(f)
    context_switch()
    currency_network.update_trustline_with_accept(accounts[0], accounts[1], 25, 50)
    currency_network.transfer(accounts[1], accounts[0], 10, 10, [accounts[0]])
    gevent.sleep(1)

    assert len(events) == 1
    assert (events[0].from_ == accounts[0] or events[0].from_ == accounts[1])
    assert (events[0].to == accounts[0] or events[0].to == accounts[1])
    assert (-12 < events[0].value < 12)  # because there might be fees


def test_listen_on_transfer(currency_network, accounts):
    events = []

    def f(event):
        events.append(event)

    currency_network.start_listen_on_transfer(f)
    context_switch()
    currency_network.update_trustline_with_accept(accounts[0], accounts[1], 25, 50)
    currency_network.transfer(accounts[1], accounts[0], 10, 10, [accounts[0]])
    gevent.sleep(1)

    assert len(events) == 1
    assert events[0].from_ == accounts[1]
    assert events[0].to == accounts[0]
    assert events[0].value == 10


def test_listen_on_trustline_update(currency_network, accounts):
    events = []

    def f(event):
        events.append(event)

    currency_network.start_listen_on_trustline(f)
    context_switch()
    currency_network.update_trustline(accounts[0], accounts[1], 25, 50)
    currency_network.update_trustline(accounts[1], accounts[0], 50, 25)
    gevent.sleep(1)

    assert len(events) == 1
    assert events[0].from_ == accounts[0]
    assert events[0].to == accounts[1]
    assert events[0].creditline_given == 25
    assert events[0].creditline_received == 50


def test_listen_on_trustline_update_with_interests(fresh_currency_network, accounts):
    currency_network = fresh_currency_network
    events = []

    def f(event):
        events.append(event)

    currency_network.start_listen_on_trustline(f)
    context_switch()
    currency_network.update_trustline(accounts[0], accounts[1], 25, 50, 2, 3)
    currency_network.update_trustline(accounts[1], accounts[0], 50, 25, 3, 2)
    gevent.sleep(1)

    assert len(events) == 1
    assert events[0].from_ == accounts[0]
    assert events[0].to == accounts[1]
    assert events[0].creditline_given == 25
    assert events[0].creditline_received == 50
    assert events[0].interest_rate_given == 2
    assert events[0].interest_rate_received == 3<|MERGE_RESOLUTION|>--- conflicted
+++ resolved
@@ -92,30 +92,7 @@
     assert len(currency_network.get_all_network_events(user_address=accounts[0])) == 7
 
 
-<<<<<<< HEAD
-def test_listen_on_balance_update(fresh_currency_network, accounts):
-    currency_network = fresh_currency_network
-=======
-def test_listen_on_creditline_update(currency_network, accounts):
-    events = []
-
-    def f(event):
-        events.append(event)
-
-    currency_network.start_listen_on_creditline(f)
-    context_switch()
-    currency_network.update_creditline(accounts[0], accounts[1], 25)
-    currency_network.accept_creditline(accounts[1], accounts[0], 25)
-    gevent.sleep(1)
-
-    assert len(events) == 1
-    assert events[0].from_ == accounts[0]
-    assert events[0].to == accounts[1]
-    assert events[0].value == 25
-
-
 def test_listen_on_balance_update(currency_network, accounts):
->>>>>>> 73c4c75a
     events = []
 
     def f(event):
@@ -170,8 +147,7 @@
     assert events[0].creditline_received == 50
 
 
-def test_listen_on_trustline_update_with_interests(fresh_currency_network, accounts):
-    currency_network = fresh_currency_network
+def test_listen_on_trustline_update_with_interests(currency_network, accounts):
     events = []
 
     def f(event):
