#! pytest
import pytest
import attr
from tldeploy.identity import MetaTransaction, Identity
from tldeploy.core import deploy_identity

from relay.blockchain.delegate import Delegate, InvalidMetaTransactionException


@pytest.fixture(scope='session')
def delegate_address(web3):
    return web3.eth.coinbase


@pytest.fixture(scope='session')
def delegate(web3, delegate_address, contracts):

    identity_contract_abi = contracts['Identity']['abi']

    return Delegate(web3, delegate_address, identity_contract_abi)


@pytest.fixture(scope='session')
def owner(accounts):
    return accounts[0]


@pytest.fixture(scope='session')
def owner_key(account_keys):
    return account_keys[0]


@pytest.fixture(scope='session')
def identity_contract(web3, owner):

    identity_contract = deploy_identity(web3, owner)
    web3.eth.sendTransaction({'to': identity_contract.address, 'from': owner, 'value': 1000000})

    return identity_contract


@pytest.fixture(scope='session')
def identity(identity_contract, owner_key):
    return Identity(contract=identity_contract, owner_private_key=owner_key)


def meta_transaction_for_currency_network_transfer(currency_network, identity, source, destination):

    trustlines = [(source, destination, 100, 100)]
    currency_network.setup_trustlines(trustlines)
    meta_transaction = currency_network.transfer_meta_transaction(destination, 100, 0, [destination])
    meta_transaction = identity.filled_and_signed_meta_transaction(meta_transaction)

    return meta_transaction


def test_delegate_meta_transaction(delegate, identity, web3, accounts, owner_key):
    """"
    Tests that a transaction is sent by the delegate upon receiving a meta-transaction.
    """

    meta_transaction = MetaTransaction(
        from_=identity.address,
        to=accounts[2],
        value=123,
        data=(1234).to_bytes(10, byteorder='big'),
        nonce=1,
        extra_data=(123456789).to_bytes(10, byteorder='big'),
    )

    signed_meta_transaction = meta_transaction.signed(owner_key)

    tx_hash = delegate.send_signed_meta_transaction(signed_meta_transaction)
    tx = web3.eth.getTransaction(tx_hash)

    assert tx['from'] == web3.eth.coinbase
    assert tx['to'] == identity.address


def test_delegated_transaction_trustlines_flow(currency_network, identity, delegate, accounts):
    """"
    Tests that the relaying of the metatransaction by the relay server works on a currency network contract
    """

    source = identity.address
    destination = accounts[3]

    meta_transaction = meta_transaction_for_currency_network_transfer(
        currency_network,
        identity,
        source,
        destination,
    )

    delegate.send_signed_meta_transaction(meta_transaction)

    assert currency_network.get_balance(source, destination) == -100


def test_deploy_identity(currency_network, delegate, accounts, owner, owner_key,):
    """
    Tests that the deployment of an identity contract by the relay server delegate works
    by using it to execute a meta-transaction
    """

    identity_contract_address = delegate.deploy_identity(owner)

    destination = accounts[3]

    meta_transaction = currency_network.transfer_meta_transaction(destination, 100, 0, [destination])
    signed_meta_transaction = attr.evolve(
        meta_transaction,
        from_=identity_contract_address,
        nonce=0,
    ).signed(owner_key)

    currency_network.setup_trustlines([(identity_contract_address, destination, 100, 100)])
    delegate.send_signed_meta_transaction(signed_meta_transaction)
    assert currency_network.get_balance(identity_contract_address, destination) == -100


def test_next_nonce(currency_network, delegate, identity_contract, accounts, owner_key):

    source = identity_contract.address
    destination = accounts[3]

    meta_transaction = MetaTransaction(
        from_=source,
        to=destination,
        value=123,
        nonce=delegate.calc_next_nonce(source),
    )
    signed_meta_transaction = meta_transaction.signed(owner_key)

<<<<<<< HEAD
    assert delegate.calc_next_nonce(source) == 1
    delegate.send_signed_meta_transaction(signed_meta_transaction)
    assert delegate.calc_next_nonce(source) == 2

    meta_transaction = MetaTransaction(
        from_=source,
        to=destination,
        value=123,
        nonce=delegate.calc_next_nonce(source),
    )
    signed_meta_transaction = meta_transaction.signed(owner_key)

    assert delegate.calc_next_nonce(source) == 2
    delegate.send_signed_meta_transaction(signed_meta_transaction)
    assert delegate.calc_next_nonce(source) == 3
=======
    assert identity_contract.functions.lastNonce().call() == 0
    delegate.send_signed_meta_transaction(meta_transaction)
    assert identity_contract.functions.lastNonce().call() == 1
    assert currency_network.get_balance(source, destination) == -100


def test_delegated_transaction_invalid_signature(identity, delegate, accounts, account_keys):
    to = accounts[2]
    value = 1000

    meta_transaction = MetaTransaction(
        from_=identity.address, to=to, value=value, nonce=0
    ).signed(account_keys[3])

    with pytest.raises(InvalidMetaTransactionException):
        delegate.send_signed_meta_transaction(meta_transaction)


def test_delegated_transaction_invalid_nonce(identity, delegate, accounts):
    to = accounts[2]
    value = 1000

    meta_transaction1 = identity.filled_and_signed_meta_transaction(
        MetaTransaction(to=to, value=value, nonce=1)
    )
    meta_transaction2 = identity.filled_and_signed_meta_transaction(
        MetaTransaction(to=to, value=value, nonce=1)
    )

    delegate.send_signed_meta_transaction(meta_transaction1)

    with pytest.raises(InvalidMetaTransactionException):
        delegate.send_signed_meta_transaction(meta_transaction2)
>>>>>>> 5cb61a55
<|MERGE_RESOLUTION|>--- conflicted
+++ resolved
@@ -4,7 +4,7 @@
 from tldeploy.identity import MetaTransaction, Identity
 from tldeploy.core import deploy_identity
 
-from relay.blockchain.delegate import Delegate, InvalidMetaTransactionException
+from relay.blockchain.delegate import Delegate, InvalidMetaTransactionException, InvalidIdentityContractException
 
 
 @pytest.fixture(scope='session')
@@ -132,7 +132,6 @@
     )
     signed_meta_transaction = meta_transaction.signed(owner_key)
 
-<<<<<<< HEAD
     assert delegate.calc_next_nonce(source) == 1
     delegate.send_signed_meta_transaction(signed_meta_transaction)
     assert delegate.calc_next_nonce(source) == 2
@@ -148,11 +147,6 @@
     assert delegate.calc_next_nonce(source) == 2
     delegate.send_signed_meta_transaction(signed_meta_transaction)
     assert delegate.calc_next_nonce(source) == 3
-=======
-    assert identity_contract.functions.lastNonce().call() == 0
-    delegate.send_signed_meta_transaction(meta_transaction)
-    assert identity_contract.functions.lastNonce().call() == 1
-    assert currency_network.get_balance(source, destination) == -100
 
 
 def test_delegated_transaction_invalid_signature(identity, delegate, accounts, account_keys):
@@ -182,4 +176,16 @@
 
     with pytest.raises(InvalidMetaTransactionException):
         delegate.send_signed_meta_transaction(meta_transaction2)
->>>>>>> 5cb61a55
+
+
+def test_delegated_transaction_invalid_identity_contract(delegate, accounts, account_keys):
+    from_ = accounts[1]
+    to = accounts[2]
+    value = 1000
+
+    meta_transaction = MetaTransaction(
+        from_=from_, to=to, value=value, nonce=0
+    ).signed(account_keys[3])
+
+    with pytest.raises(InvalidIdentityContractException):
+        delegate.send_signed_meta_transaction(meta_transaction)